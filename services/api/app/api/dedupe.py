"""Deduplication endpoints"""
import os
import asyncio
<<<<<<< HEAD
from typing import List
from fastapi import APIRouter, HTTPException, Depends, BackgroundTasks
=======
import logging
from typing import List, Dict, Any
from fastapi import APIRouter, HTTPException, Depends, BackgroundTasks, UploadFile, File
>>>>>>> b9a30f11
from fastapi.responses import StreamingResponse
from pydantic import BaseModel
from app.core.config import settings
from app.middleware.auth import get_current_user
<<<<<<< HEAD
from app.services.zip_service import zip_service
import aiofiles
import logging
=======
from app.services.file_processor import file_processor
from app.services.ml_client import MLServiceClient
from app.services.zip_service import zip_service
import aiofiles
import uuid
>>>>>>> b9a30f11

router = APIRouter()
logger = logging.getLogger(__name__)

# Initialize ML client
ml_client = MLServiceClient()

<<<<<<< HEAD
class ZipRequest(BaseModel):
    uploadId: str
    fileIds: List[str]


class DedupePreviewRequest(BaseModel):
    files: List[dict]
=======

class DedupePreviewRequest(BaseModel):
    files: List[Dict[str, Any]]
>>>>>>> b9a30f11


class DedupePreviewResponse(BaseModel):
    uploadId: str
<<<<<<< HEAD
    files: List[dict]
    groups: List[dict]


@router.post("/preview", response_model=DedupePreviewResponse)
async def preview_duplicates(request: DedupePreviewRequest, user=Depends(get_current_user)):
    """Preview duplicates - placeholder for MVP"""
    # For MVP, return mock data
    # In production, this would process files and return actual deduplication results
    import uuid
    
    upload_id = str(uuid.uuid4())
    
    # Mock file data
    mock_files = []
    for i, file_data in enumerate(request.files):
        mock_files.append({
            "id": f"file_{i}",
            "name": file_data.get("name", f"file_{i}"),
            "size": file_data.get("size", 1024),
            "type": file_data.get("type", "application/octet-stream")
        })
    
    return DedupePreviewResponse(
        uploadId=upload_id,
        files=mock_files,
        groups=[]  # No duplicates found in MVP
    )
=======
    files: List[Dict[str, Any]]
    groups: List[Dict[str, Any]]
    processing_stats: Dict[str, Any]


class ZipRequest(BaseModel):
    uploadId: str
    fileIds: List[str]


@router.post("/preview", response_model=DedupePreviewResponse)
async def preview_duplicates(
    request: DedupePreviewRequest, 
    user=Depends(get_current_user)
):
    """
    Preview duplicates with full AI processing
    
    This endpoint processes uploaded files, generates embeddings,
    and finds duplicate groups using AI similarity detection.
    """
    try:
        upload_id = str(uuid.uuid4())
        processed_files = []
        all_texts = []
        all_images = []
        
        logger.info(f"Processing {len(request.files)} files for user {user.email}")
        logger.info(f"Files received: {[f.get('name') for f in request.files]}")
        
        # Process each file
        for i, file_data in enumerate(request.files):
            try:
                # Process files using real file processing
                file_result = await _process_real_file(file_data, i)
                processed_files.append(file_result)
                
                # Collect text and image data for ML processing
                if file_result.get('text_content'):
                    all_texts.append(file_result['text_content'])
                if file_result.get('base64_image'):
                    all_images.append(file_result['base64_image'])
                    
            except Exception as e:
                logger.error(f"Failed to process file {i}: {e}")
                # Add failed file to results
                processed_files.append({
                    'id': f"file_{i}",
                    'name': file_data.get('name', f'file_{i}'),
                    'size': file_data.get('size', 0),
                    'type': file_data.get('type', 'application/octet-stream'),
                    'success': False,
                    'error': str(e)
                })
        
        # Generate embeddings for text and images
        text_embeddings = []
        image_embeddings = []
        
        if all_texts:
            try:
                text_embeddings = await ml_client.generate_text_embeddings(all_texts)
                logger.info(f"Generated {len(text_embeddings)} text embeddings")
            except Exception as e:
                logger.error(f"Text embedding generation failed: {e}")
        
        if all_images:
            try:
                image_embeddings = await ml_client.generate_image_embeddings(all_images)
                logger.info(f"Generated {len(image_embeddings)} image embeddings")
            except Exception as e:
                logger.error(f"Image embedding generation failed: {e}")
        
        # Find duplicate groups using similarity
        groups = await _find_duplicate_groups(processed_files, text_embeddings, image_embeddings)
        
        # Calculate processing statistics
        processing_stats = {
            'total_files': len(processed_files),
            'successful_files': len([f for f in processed_files if f.get('success', False)]),
            'text_files': len([f for f in processed_files if f.get('text_content')]),
            'image_files': len([f for f in processed_files if f.get('base64_image')]),
            'duplicate_groups': len(groups),
            'total_duplicates': sum(len(g.get('duplicates', [])) for g in groups),
            'text_embeddings_generated': len(text_embeddings),
            'image_embeddings_generated': len(image_embeddings)
        }
        
        logger.info(f"Processing complete: {processing_stats}")
        
        return DedupePreviewResponse(
            uploadId=upload_id,
            files=processed_files,
            groups=groups,
            processing_stats=processing_stats
        )
        
    except Exception as e:
        logger.error(f"Deduplication preview failed: {e}", exc_info=True)
        raise HTTPException(status_code=500, detail=f"Processing failed: {str(e)}")


async def _process_real_file(file_data: Dict[str, Any], index: int) -> Dict[str, Any]:
    """
    Process a real file using the file processor service
    """
    try:
        # Extract file data from the request
        filename = file_data.get('name', f'file_{index}')
        file_type = file_data.get('type', 'application/octet-stream')
        file_size = file_data.get('size', 0)
        file_path = file_data.get('path', '')  # Get the actual file path from user
        
        # For now, we'll simulate reading the actual file content
        # In a real implementation, this would come from uploaded files
        file_content = file_data.get('content', b'')
        
        if not file_content:
            # Use the actual file path provided by the user
            logger.info(f"Processing file: {filename}, path: {file_path}")
            if file_path and os.path.exists(file_path):
                try:
                    with open(file_path, 'rb') as f:
                        file_content = f.read()
                    logger.info(f"Successfully read file from user path: {file_path} ({len(file_content)} bytes)")
                except Exception as e:
                    logger.error(f"Failed to read file from user path {file_path}: {e}")
                    file_content = f"Error reading file: {e}".encode('utf-8')
            else:
                # Fallback to test_files directory for testing
                test_file_path = f"test_files/{filename}"
                if os.path.exists(test_file_path):
                    with open(test_file_path, 'rb') as f:
                        file_content = f.read()
                    logger.info(f"Successfully read file from test_files: {test_file_path}")
                else:
                    # Create mock content for testing
                    logger.warning(f"Could not find file {filename} at user path {file_path} or test_files")
                    file_content = f"Mock content for {filename}".encode('utf-8')
        
        # Process the file using the real file processor
        result = await file_processor.process_file(
            file_data=file_content,
            filename=filename,
            mime_type=file_type
        )
        
        # Add additional metadata
        result.update({
            'id': f"file_{index}",
            'fileName': filename,  # Frontend expects fileName
            'name': filename,  # Keep for compatibility
            'sizeBytes': file_size,  # Frontend expects sizeBytes
            'size': file_size,  # Keep for compatibility
            'mimeType': file_type,  # Frontend expects mimeType
            'type': file_type,  # Keep for compatibility
            'sha256': result.get('file_hash', ''),
            'createdAt': None  # Optional field
        })
        
        return result
        
    except Exception as e:
        logger.error(f"Failed to process file {file_data.get('name', f'file_{index}')}: {e}")
        filename = file_data.get('name', f'file_{index}')
        file_type = file_data.get('type', 'application/octet-stream')
        file_size = file_data.get('size', 0)
        return {
            'id': f"file_{index}",
            'fileName': filename,  # Frontend expects fileName
            'name': filename,  # Keep for compatibility
            'sizeBytes': file_size,  # Frontend expects sizeBytes
            'size': file_size,  # Keep for compatibility
            'mimeType': file_type,  # Frontend expects mimeType
            'type': file_type,  # Keep for compatibility
            'success': False,
            'error': str(e),
            'sha256': '',
            'createdAt': None
        }


async def _find_duplicate_groups(
    files: List[Dict[str, Any]], 
    text_embeddings: List[List[float]], 
    image_embeddings: List[List[float]]
) -> List[Dict[str, Any]]:
    """
    Find duplicate groups using hash matching and similarity analysis
    """
    groups = []
    processed_files = [f for f in files if f.get('success', False)]
    logger.info(f"Processing {len(processed_files)} successful files for duplicate detection")
    
    # Group files by SHA-256 hash (exact duplicates)
    hash_groups = {}
    for file in processed_files:
        # Try both 'sha256' and 'file_hash' fields for compatibility
        file_hash = file.get('sha256') or file.get('file_hash', '')
        logger.info(f"File {file.get('name')} has hash: {file_hash[:16] if file_hash else 'N/A'}...")
        if file_hash:
            if file_hash not in hash_groups:
                hash_groups[file_hash] = []
            hash_groups[file_hash].append(file)
    
    logger.info(f"Found {len(hash_groups)} unique hashes")
    logger.info(f"Hash groups: {list(hash_groups.keys())}")
    
    # Create groups for files with same hash
    group_index = 0
    for file_hash, hash_group in hash_groups.items():
        if len(hash_group) > 1:
            # Sort by file size (keep the largest file)
            hash_group.sort(key=lambda x: x.get('size', 0), reverse=True)
            
            kept_file = hash_group[0]
            duplicates = []
            
            for duplicate_file in hash_group[1:]:
                duplicates.append({
                    'file': duplicate_file,
                    'similarity': 1.0,  # Exact hash match
                    'reason': 'Exact hash match',
                    'isKept': False
                })
            
            groups.append({
                'id': f'group_{group_index}',
                'groupIndex': group_index,
                'keepFile': kept_file,
                'duplicates': duplicates,
                'reason': 'Exact hash match',
                'totalSizeSaved': sum(d['file'].get('size', 0) for d in duplicates)
            })
            group_index += 1
    
    # Group files by text content similarity (for files with same text content)
    text_files = [f for f in processed_files if f.get('text_content') and f.get('success', False)]
    if len(text_files) > 1:
        # Group by exact text content
        text_content_groups = {}
        for file in text_files:
            text_content = file.get('text_content', '')
            if text_content:
                if text_content not in text_content_groups:
                    text_content_groups[text_content] = []
                text_content_groups[text_content].append(file)
        
        # Create groups for files with same text content
        for text_content, text_group in text_content_groups.items():
            if len(text_group) > 1:
                # Sort by file size (keep the largest file)
                text_group.sort(key=lambda x: x.get('size', 0), reverse=True)
                
                kept_file = text_group[0]
                duplicates = []
                
                for duplicate_file in text_group[1:]:
                    duplicates.append({
                        'file': duplicate_file,
                        'similarity': 1.0,  # Exact text match
                        'reason': 'Exact text content match',
                        'isKept': False
                    })
                
                groups.append({
                    'id': f'group_{group_index}',
                    'groupIndex': group_index,
                    'keepFile': kept_file,
                    'duplicates': duplicates,
                    'reason': 'Exact text content match',
                    'totalSizeSaved': sum(d['file'].get('size', 0) for d in duplicates)
                })
                group_index += 1
    
    return groups
>>>>>>> b9a30f11


@router.post("/zip")
async def create_zip(
    request: ZipRequest, 
    background_tasks: BackgroundTasks,
    user=Depends(get_current_user)
):
<<<<<<< HEAD
    """Create ZIP file with selected files"""
=======
    """
    Create ZIP file from selected files
    """
>>>>>>> b9a30f11
    try:
        # Create ZIP file using the service
        zip_path = await zip_service.create_zip_from_files(
            upload_id=request.uploadId,
            file_ids=request.fileIds
        )
        
        # Create streaming response
        async def file_generator():
            async with aiofiles.open(zip_path, 'rb') as f:
                while chunk := await f.read(8192):
                    yield chunk
        
        # Get file size for Content-Length header
        file_size = os.path.getsize(zip_path)
        
        # Schedule cleanup after response is sent
        background_tasks.add_task(zip_service.cleanup_zip, zip_path)
        
        return StreamingResponse(
            file_generator(),
            media_type="application/zip",
            headers={
                "Content-Disposition": f"attachment; filename=cleaned-files-{request.uploadId}.zip",
                "Content-Length": str(file_size),
                "Cache-Control": "no-cache"
            }
        )
        
    except Exception as e:
        logger.error(f"Error creating ZIP file: {e}", exc_info=True)
        raise HTTPException(status_code=500, detail="Failed to create ZIP file")<|MERGE_RESOLUTION|>--- conflicted
+++ resolved
@@ -1,29 +1,18 @@
 """Deduplication endpoints"""
 import os
 import asyncio
-<<<<<<< HEAD
-from typing import List
-from fastapi import APIRouter, HTTPException, Depends, BackgroundTasks
-=======
 import logging
 from typing import List, Dict, Any
 from fastapi import APIRouter, HTTPException, Depends, BackgroundTasks, UploadFile, File
->>>>>>> b9a30f11
 from fastapi.responses import StreamingResponse
 from pydantic import BaseModel
 from app.core.config import settings
 from app.middleware.auth import get_current_user
-<<<<<<< HEAD
-from app.services.zip_service import zip_service
-import aiofiles
-import logging
-=======
 from app.services.file_processor import file_processor
 from app.services.ml_client import MLServiceClient
 from app.services.zip_service import zip_service
 import aiofiles
 import uuid
->>>>>>> b9a30f11
 
 router = APIRouter()
 logger = logging.getLogger(__name__)
@@ -31,53 +20,13 @@
 # Initialize ML client
 ml_client = MLServiceClient()
 
-<<<<<<< HEAD
-class ZipRequest(BaseModel):
-    uploadId: str
-    fileIds: List[str]
-
-
-class DedupePreviewRequest(BaseModel):
-    files: List[dict]
-=======
 
 class DedupePreviewRequest(BaseModel):
     files: List[Dict[str, Any]]
->>>>>>> b9a30f11
 
 
 class DedupePreviewResponse(BaseModel):
     uploadId: str
-<<<<<<< HEAD
-    files: List[dict]
-    groups: List[dict]
-
-
-@router.post("/preview", response_model=DedupePreviewResponse)
-async def preview_duplicates(request: DedupePreviewRequest, user=Depends(get_current_user)):
-    """Preview duplicates - placeholder for MVP"""
-    # For MVP, return mock data
-    # In production, this would process files and return actual deduplication results
-    import uuid
-    
-    upload_id = str(uuid.uuid4())
-    
-    # Mock file data
-    mock_files = []
-    for i, file_data in enumerate(request.files):
-        mock_files.append({
-            "id": f"file_{i}",
-            "name": file_data.get("name", f"file_{i}"),
-            "size": file_data.get("size", 1024),
-            "type": file_data.get("type", "application/octet-stream")
-        })
-    
-    return DedupePreviewResponse(
-        uploadId=upload_id,
-        files=mock_files,
-        groups=[]  # No duplicates found in MVP
-    )
-=======
     files: List[Dict[str, Any]]
     groups: List[Dict[str, Any]]
     processing_stats: Dict[str, Any]
@@ -354,7 +303,6 @@
                 group_index += 1
     
     return groups
->>>>>>> b9a30f11
 
 
 @router.post("/zip")
@@ -363,13 +311,9 @@
     background_tasks: BackgroundTasks,
     user=Depends(get_current_user)
 ):
-<<<<<<< HEAD
-    """Create ZIP file with selected files"""
-=======
     """
     Create ZIP file from selected files
     """
->>>>>>> b9a30f11
     try:
         # Create ZIP file using the service
         zip_path = await zip_service.create_zip_from_files(
